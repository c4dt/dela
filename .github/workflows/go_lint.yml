--- conflicted
+++ resolved
@@ -14,12 +14,6 @@
   lint:
     runs-on: ubuntu-latest
     steps:
-<<<<<<< HEAD
-    - name: Set up Go 1.20
-      uses: actions/setup-go@v3
-      with:
-        go-version: '1.20'
-=======
     - name: Check out code into the Go module directory
       uses: actions/checkout@v4
 
@@ -27,7 +21,6 @@
       uses: actions/setup-go@v4
       with:
         go-version: "1.21"
->>>>>>> 5fd75b5d
 
     - name: Lint
       run: make lint
