--- conflicted
+++ resolved
@@ -27,11 +27,8 @@
 	Encrypt(message []byte) (K, C kyber.Point, remainder []byte, err error)
 	Decrypt(K, C kyber.Point) ([]byte, error)
 
-<<<<<<< HEAD
 	Reshare(co crypto.CollectiveAuthority, newThreshold int) error
-=======
+
 	VerifiableDecrypt(ciphertexts []types.Ciphertext, workerNum int) ([][]byte, error)
 	VerifiableEncrypt(message []byte, GBar kyber.Point) (ciphertext types.Ciphertext, remainder []byte, err error)
-	Reshare(co crypto.CollectiveAuthority, thresholdNew int) error
->>>>>>> da8e6d6e
 }